name = "TabEL"
datadir = "data"

[[assets]]
name  = "tabel"
class = "Annotation"
download = [
    "http://websail-fe.cs.northwestern.edu/TabEL/tables.json.gz",
]
path = "data/TabEL"
fname = "tables.json.gz"


[[step]]
step = "load"
<<<<<<< HEAD
vals = "data/TabEL/part-*"
=======
vals = "data/TabEL/10k-part-*"
>>>>>>> b93d5a1b

[[step]]
step = "reshape"
restructure = true
    [[step.unpivot_heuristics]]
    class = "NumSuffix"
    
    [[step.unpivot_heuristics]]
<<<<<<< HEAD
    class = "SeqPrefix"
    
    [[step.unpivot_heuristics]]
    class = "SpannedRepeat"
    
    [[step.unpivot_heuristics]]
    class = "AgentLikeHyperlink"
    lookup_config = {name = 'wiki-lookup'}
    kb_config = {name = "wikidata-cluster"}
=======
    class = "AgentLikeHyperlink"
    lookup_config = {name = 'wiki-lookup'}
    kb_config = {name = "wikidata-hdt"}
>>>>>>> b93d5a1b
    bad_types = [
        'http://www.wikidata.org/entity/Q4167410',
        'http://www.wikidata.org/entity/Q13406463',
        'http://www.wikidata.org/entity/Q47574',
    ]
    bad_props = [
        'http://www.wikidata.org/prop/direct/P1687',
    ]

[[step]]
step = "link"
lookup_config = {name = 'wiki-lookup'}
linker_config = {}

[[step]]
step = "cluster"
addcontext = ["pgTitle"]
headerunions = true<|MERGE_RESOLUTION|>--- conflicted
+++ resolved
@@ -13,11 +13,7 @@
 
 [[step]]
 step = "load"
-<<<<<<< HEAD
-vals = "data/TabEL/part-*"
-=======
 vals = "data/TabEL/10k-part-*"
->>>>>>> b93d5a1b
 
 [[step]]
 step = "reshape"
@@ -26,7 +22,6 @@
     class = "NumSuffix"
     
     [[step.unpivot_heuristics]]
-<<<<<<< HEAD
     class = "SeqPrefix"
     
     [[step.unpivot_heuristics]]
@@ -36,11 +31,6 @@
     class = "AgentLikeHyperlink"
     lookup_config = {name = 'wiki-lookup'}
     kb_config = {name = "wikidata-cluster"}
-=======
-    class = "AgentLikeHyperlink"
-    lookup_config = {name = 'wiki-lookup'}
-    kb_config = {name = "wikidata-hdt"}
->>>>>>> b93d5a1b
     bad_types = [
         'http://www.wikidata.org/entity/Q4167410',
         'http://www.wikidata.org/entity/Q13406463',
